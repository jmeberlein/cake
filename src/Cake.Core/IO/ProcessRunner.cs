﻿using System;
using System.Diagnostics;
using Cake.Core.Diagnostics;

namespace Cake.Core.IO
{
    /// <summary>
    /// Responsible for starting processes.
    /// </summary>
    public sealed class ProcessRunner : IProcessRunner
    {
        private readonly ICakeEnvironment _environment;
        private readonly ICakeLog _log;

        /// <summary>
        /// Initializes a new instance of the <see cref="ProcessRunner" /> class.
        /// </summary>
        /// <param name="environment">The environment.</param>
        /// <param name="log">The log.</param>
        public ProcessRunner(ICakeEnvironment environment, ICakeLog log)
        {
            if (environment == null)
            {
                throw new ArgumentNullException("environment");
            }
            if (log == null)
            {
                throw new ArgumentNullException("log");
            }
            _environment = environment;
            _log = log;
        }

        /// <summary>
        /// Starts a process using the specified information.
        /// </summary>
        /// <param name="filePath">The file name such as an application or document with which to start the process.</param>
        /// <param name="settings">The information about the process to start.</param>
        /// <returns>A process handle.</returns>
        public IProcess Start(FilePath filePath, ProcessSettings settings)
        {
            if (filePath == null)
            {
                throw new ArgumentNullException("filePath");
            }
            if (settings == null)
            {
                throw new ArgumentNullException("settings");
            }

            // Get the fileName
            var fileName = _environment.IsUnix() ? filePath.FullPath : filePath.FullPath.Quote();

            // Get the arguments.
            var arguments = settings.Arguments ?? new ProcessArgumentBuilder();

            if (!settings.Silent)
            {
                // Log the filename and arguments.
                var message = string.Concat(fileName, " ", arguments.RenderSafe().TrimEnd());
                _log.Verbose(Verbosity.Diagnostic, "Executing: {0}", message);
            }

            // Get the working directory.
            var workingDirectory = settings.WorkingDirectory ?? _environment.WorkingDirectory;
            settings.WorkingDirectory = workingDirectory.MakeAbsolute(_environment);

            // Create the process start info.
<<<<<<< HEAD
            var info = new ProcessStartInfo(filePath.FullPath.Quote())
=======
            var info = new ProcessStartInfo(fileName)
>>>>>>> 54b48bad
            {
                Arguments = arguments.Render(),
                WorkingDirectory = workingDirectory.FullPath,
                UseShellExecute = false,
                RedirectStandardOutput = settings.RedirectStandardOutput
            };

            // Start and return the process.
            var process = Process.Start(info);
            return process == null ? null : new ProcessWrapper(process, _log, arguments.FilterUnsafe);
        }
    }
}<|MERGE_RESOLUTION|>--- conflicted
+++ resolved
@@ -66,11 +66,7 @@
             settings.WorkingDirectory = workingDirectory.MakeAbsolute(_environment);
 
             // Create the process start info.
-<<<<<<< HEAD
-            var info = new ProcessStartInfo(filePath.FullPath.Quote())
-=======
             var info = new ProcessStartInfo(fileName)
->>>>>>> 54b48bad
             {
                 Arguments = arguments.Render(),
                 WorkingDirectory = workingDirectory.FullPath,
