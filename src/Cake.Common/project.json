--- conflicted
+++ resolved
@@ -1,9 +1,5 @@
 ﻿{
-<<<<<<< HEAD
   "version": "0.17.0-*",
-=======
-  "version": "0.16.2-*",
->>>>>>> 1cc88402
   "description": "Provides aliases (extension methods on Cake context) that support CI, build, unit tests, zip, signing, etc. for Cake.",
   "copyright": "Copyright (c) .NET Foundation and contributors",
   "authors": [
