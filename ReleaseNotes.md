<<<<<<< HEAD
### New in 0.9.0 (Released 2016/02/22)

Add missing command line switch for ILRepack's targetplatform
DNU tools only work on windows
Change Nuget.Core.dll to NuGet.Core.dll in build script
ScriptAliasFinder fails on Mono when assembly isn't loaded in FindAliases
FileExists alias in should make the provided path absolute
Add support for dotCover
Add Continua CI build system support
Build release branches on AppVeyor
Add Unit Tests for ILRepackRunner
OpenCover tool only intercepts the last test assembly
Update license to remove year, as this is not required
Support for Properties argument in nuget pack
Extend NuGet aliases
Corrected Class Name Associated with Unit Test
Add DotNetBuild settings extension methods and tests
Replace #if !UNIX with [WindowsFact]
Don't show delegating tasks in summary
Task Summary should include skipped tasks
Support for nuget packing of project files
Add method to get relative paths (for paths)
Full Build/Publish Automation for Cake
Add GitVersion into build.cake
Tool: Write exit code to log
Allow use of ICakeContext in WithCriteria
Command line parameters should follow conventions
=======
### New in 0.10.0 (Released 2016/02/163

* XUnit command line bug
* Cake does not find it's own nuget.exe on Linux
* Sanitization in TeamCity Provider places extra apostrophe if '[' is used.
* Path segment bug (or test bug, choose your own adventure!)
* Add support for importing coverage to TeamCity
* Add DotCover Cover support
* Add SpecFlow support
* Add Jenkins CI build system support
* Use V3 Nuget in bootstrapper
* Remove logging from task setup/teardown.
* Update ReleaseNotes.md
* Removed year from © in readme
* Add GitVersion into build.cake

### New in 0.9.0 (Released 2016/02/22)

* Add missing command line switch for ILRepack's targetplatform
* DNU tools only work on windows
* Change Nuget.Core.dll to NuGet.Core.dll in build script
* ScriptAliasFinder fails on Mono when assembly isn't loaded in FindAliases
* FileExists alias in should make the provided path absolute
* Add support for dotCover
* Add Continua CI build system support
* Build release branches on AppVeyor
* Add Unit Tests for ILRepackRunner
* OpenCover tool only intercepts the last test assembly
* Update license to remove year, as this is not required
* Support for Properties argument in nuget pack
* Extend NuGet aliases
* Corrected Class Name Associated with Unit Test
* Add DotNetBuild settings extension methods and tests
* Replace #if !UNIX with [WindowsFact]
* Don't show delegating tasks in summary
* Task Summary should include skipped tasks
* Support for nuget packing of project files
* Add method to get relative paths (for paths)
* Full Build/Publish Automation for Cake
* Add GitVersion into build.cake
* Tool: Write exit code to log
* Allow use of ICakeContext in WithCriteria
* Command line parameters should follow conventions
>>>>>>> c63e02e0

### New in 0.8.0 (Released 2015/01/18)

* DNUPackSettings OutputDirectory should be a DirectoryPath
* Add GitLink Alias
* Make #tool and #addin package manager agnostic
* XmlPeek alias
* Move from WebClient to HttpClient
* PlatformTarget is missing Win32
* Move ToolFixture to Cake.Testing
* Line number in error messages is incorrect when using directives

### New in 0.7.0 (Released 2015/12/23)

* CakeBuildLog ConsolePalette missing LogLevel.Fatal map
* StartProcess hangs sometimes with large input
* Log errors to console standard error
* Support arbitrary text when parsing AssemblyInformationalVersion.
* Run unit tests on Travis
* Use OutputDirectory property in Choco Pack for Cake
* Workarounds for incomplete tool settings
* Adding support for Atlasssian Bamboo Build Server
* Added missing CakeAliasCategory attribute
* Add code of conduct

### New in 0.6.4 (Released 2015/12/09)
* Quoted process fails on unix

### New in 0.6.3 (Released 2015/12/07)
* ProcessStartInfo filename not always Quoted
* Support spaces in MSBuild configuration
* Add support for DNU

### New in 0.6.2 (Released 2015/12/03)
* Added fix for getting current framework name on Mono.

### New in 0.6.1 (Released 2015/12/02)
* Addded NUnit 3 support.
* Added MSBuild support for ARM processor.
* Added support to deprecate aliases.
* Added new AppVeyor environment variable (job name).
* Added support for MSBuild platform architecture.
* Added output directory for ChocolateyPack.
* Corrected parameter passed to Create method of GitReleaseManager.
* Fixed misconfiguration in GitVersion Runner.
* Fixed null reference exception being thrown when analyzing ReSharper CLI reports.
* ComVisible Attribute was not being parsed correctly by AssemblyInfoParseResult.
* Fixed globber exception when path has ampersand.
* CopyFile logged incorrect target file path.
* ParseAssemblyInfo ignored commented information.
* Got support for .cake files in GitHub.
* Created a Visual Studio Code extension for Cake.
* Created a VSTS extension for Cake.
* Fixed issue with external nugets used directly via #addin directive.
* DupFinder: Added ability to fail the build on detected issues.
* InspectCode: Added ability to fail the build on detected issues.
* TextTransform now handles Regex special characters.

### New in 0.6.0 (Released 2015/11/04)
* Added Chocolatey support.
* Added GitReleaseManager support.
* Added GitReleaseNotes support.
* Added GitVersion support.
* Added MyGet build system support.
* Added OpenCover support.
* Added ReportGenerator support.
* Added ReportUnit support.
* Added Cake script analyzer support.
* Extended AssemblyInfo parser.
* Extended ProcessArgumentBuilder with switch.
* Extended TeamCity build system support.
* Improved NuGet release notes handling.
* Refactored Cake Tool handling & tests.

### New in 0.5.5 (Released 2015/10/12)
* Added alias to retrieve all environment variables.
* Added additional xUnit settings.
* Added verbose message when glob pattern did not match anything.
* Added task setup/teardown functionality.
* Fix for referencing parent directory in glob patterns.
* Added verbose logging for file and directory aliases.
* Removed quotes from MSBuild arguments.
* Added StartProcess alias overload taking process arguments as string.
* Added Cake.Testing NuGet package.
* Added support for AssemblyConfiguration when patching assembly information.
* Fixed bug with dots in glob patterns.
* Fixed bug with reference loading (affects #tool and #addin directives).

### New in 0.5.4 (Released 2015/09/12)
* Removed .nuspec requirement for NuGetPack.
* Enhanced exception message to include name of missing argument.
* Extended ProcessAliases with methods returning IProcess.
* Added string formatting for process argument builder.
* Added path to NuGet resolver for Mono on OS X 10.11.
* Added Homebrew install paths to Cake tool resolver.
* Changed NUnit argument prefix from '/' to '-'.
* Restored accidental sematic change with globber predicates.

### New in 0.5.3 (Released 2015/08/31)
* Additional NUnit switches.
* Made IProcess disposable and added Kill method.
* Fix for glob paths containing parentheses.
* Fix for MSBuild Platform target.
* xUnit: Added support for -noappdomain option.
* DupFinder support added.
* InspectCode Support added.

### New in 0.5.2 (Released 2015/08/11)
* Globber performance improvements.
* Increased visibility of skipped tasks.
* Added ILRepack support.
* Fix for PlatformTarget not used in MSBuild runner.
* Changed TeamCityOutput to a nullable boolean.
* Fix for CleanDirectory bug.
* Added support for using-alias-directives (Roslyn only).
* Added XmlPoke support.

### New in 0.5.1 (Released 2015/07/27)
* Increased stability when running on Mono.
* Added MSTest support for Visual Studio 2015 (version 14.0).
* Renamed MSOrXBuild to DotNetBuild.
* Better error reporting on Mono.
* Fixed path bug affecting non Windows systems.
* Cake now logs a warning if an assembly can't be loaded.

### New in 0.5.0 (Released 2015/07/20)
* Added Mono support.
* Added XBuild alias.
* Improved tool resolution.
* Added Fixie support.
* Added IsRunningOnWindows() alias.
* Added IsRunningOnUnix() alias.
* Added NuGet proxy support.
* Fixed MSBuild verbosity bug.
* Added shebang line support.

### New in 0.4.3 (Released 2015/07/05)
* Added TeamCity support.
* Added filter predicate to globber and clean directory methods.
* Added Unzip alias.
* Added DownloadFile alias.
* Added method to retrieve filename without it's extension.
* Added support for InternalsVisibleToAttribute when generating assembly info.
* Added extension methods to ProcessSettings.
* Fixed formatting in build report.
* Fixed problems with whitespace in arguments.

### New in 0.4.2 (Released 2015/05/27)
* Added aliases for making paths absolute.
* Added support for creating Octopus Deploy releases.

### New in 0.4.1 (Released 2015/05/18)
* Made Cake work on .NET 4.6 again without experimental flag.
* The tools directory now have higher precedence than environment paths when resolving nuget.exe.

### New in 0.4.0 (Released 2015/05/12)
* Now using RC2 of Roslyn from NuGet since MyGet distribution was no longer compatible.
* Added support for MSBuild 14.0.

### New in 0.3.2 (Released 2015/04/16)
* NuGet package issue fix.

### New in 0.3.1 (Released 2015/04/16)
* Fixed an issue where Roslyn assemblies weren't loaded properly after install.

### New in 0.3.0 (Released 2015/04/16)
* Added experimental support for nightly build of Roslyn.
* Fixed an issue where passing multiple assemblies to NUnit resulted in multiple executions of NUnit.
* Added Windows 10 OS support.

### New in 0.2.2 (Released 2015/03/31)
* Added lots of example code.
* Added target platform option to ILMerge tool.
* Added #tool line directive.
* Added support for NuGet update command.

### New in 0.2.1 (Released 2015/03/17)
* Added convertable paths and removed path add operators.

### New in 0.2.0 (Released 2015/03/15)
* Added script dry run option.
* Added MSBuild verbosity setting.
* Added convenience aliases for working with directory and file paths.
* Fixed console rendering bug.
* Fixed nuspec xpath bug.
* Fixed parsing of command line arguments.

### New in 0.1.34 (Released 2015/03/03)
* Added support for NuGet SetApiKey.
* Fixed unsafe logging.
* Made text transformation placeholders configurable.
* Added missing common special paths.
* Fixed script path bug.
* Added XML transformation support.

### New in 0.1.33 (Released 2015/02/24)
* Added Multiple Assembly Support.
* Added process output and timeout.
* Fixed code generation issue.
* Added aliases for executing cake scripts out of process.
* Added file hash calculator.
* Added aliases for checking existence of directories and files.
* Added support for NSIS.

### New in 0.1.32 (Released 2015/02/10)
* Fixed issue where script hosts had been made internal by mistake.

### New in 0.1.31 (Released 2015/02/10)
* Documentation updates only.

### New in 0.1.30 (Released 2015/02/08)
* Added support for installing NuGet packages from script.
* Added filter support to CleanDirectory.

### New in 0.1.29 (Released 2015/01/28)
* Fixed globber bug that prevented NUnit runner from running.

### New in 0.1.28 (Released 2015/01/18)
* Added support for transforming nuspec files.
* Added support for copying directories.

### New in 0.1.27 (Released 2015/01/13)
* Made build log easier to read.
* Fixed wrong namespace for CLSCompliant attribute.
* Added predictable encoding to AssemblyInfoCreator.

### New in 0.1.26 (Released 2015/01/11)
* Added AppVeyor support.
* Added #addin directive for NuGet addins.
* Added assembly company to AssemblyInfoCreator.
* Added finally handler for tasks.
* Added error reporter for tasks.

### New in 0.1.25 (Released 2015/01/01)
* Added parsing of solution version information if available.
* Fixed so logging won't throw an exception if one of the arguments is null.
* Fix for argument parsing without script.
* Added support for simple text transformations.

### New in 0.1.24 (Released 2014/12/12)
* Added support for NuGet sources.
* Added solution and project parsers.

### New in 0.1.23 (Released 2014/11/21)
* Removed silent flag from xUnit.net v2 runner since it's been deprecated.

### New in 0.1.22 (Released 2014/11/20)
* Added support for script setup/teardown.
* Added MSBuild node reuse option.
* Added xUnit.net v2 support.

### New in 0.1.21 (Released 2014/09/23)
* Added line directives to generated scripts.

### New in 0.1.20 (Released 2014/09/14)
* Fix for relative paths in Globber.
* Specifying a script now take precedence over version or help commands.
* Throws if target cannot be reached due to constraints.
* Added logging when tasks are skipped due to constraints.
* Changed location of transformed nuspec file.
* Made nuspec XML namespaces optional.

### New in 0.1.19 (Released 2014/09/03)
* Added default file convention recognizer.
* Added assembly info parser.
* Added error handling.
* Added total duration to task report.
* Added Sign extension for assembly certificate signing.
* Changed the way processes are started.
* Now outputs full stack trace in diagnostic mode.
* Fixed issue with relative paths in tools.
* Added xUnit silent flag.

### New in 0.1.18 (Released 2014/08/21)
* Added external script loading.
* IFile.OpenWrite will now truncate existing file.
* Added overloads for common script alias methods.
* Added support for running custom processes.
* MSBuild runner now uses latest MSBuild version if not explicitly specified.
* Moved Tool<T> to Cake.Core.
* Ignored errors are now logged.
* Added more NUnit settings.
* Added environment variable script aliases.

### New in 0.1.17 (Released 2014/07/29)
* Made non interactive mode mandatory for NuGet restore.
* Added missing Cake.Common.xml.
* Major refactoring of tools.
* Added attributes for documentation.

### New in 0.1.16 (Released 2014/07/23)
* Added WiX support.
* Added .nuspec metadata manipulation support to NuGet package creation.

### New in 0.1.15 (Released 2014/07/20)
* Added NuGet push support.

### New in 0.1.14 (Released 2014/07/17)
* Added Cake.Core NuGet package.
* Added support for loading external script aliases.

### New in 0.1.13 (Released 2014/07/10)
* No more logging when creating script aliases.

### New in 0.1.12 (Released 2014/07/10)
* Added file deletion.
* Added file moving.
* Added directory creation.
* Added version command.
* Major refactoring of Cake (console application).
* NuGet packer now use absolute paths.
* Minor fix for console background colors.
* Added way of retrieving environment variables.
* Added script alias property support.

### New in 0.1.11 (Released 2014/07/01)
* Critical bug fix for script host.

### New in 0.1.10 (Released 2014/07/01)
* Added parsing of FAKE's release notes format.
* Added task description support.
* Added script methods for log.

### New in 0.1.9 (Releases 2014/06/28)
* Added AssemblyInfo creator.
* Zip: Fixed bug with relative paths.
* MSBuild: Added support for max CPU count.
* Added logging of process launch parameters.
* MSBuild: Fix for multiple property values & quotation.
* Fixed issue with cleaning deep dir structures.

### New in 0.1.8 (Released 2014/06/25)
* Added NuGet restore support.
* Task names are no longer case sensitive.
* Bug fix for non quoted MSBuild solution argument.
* Added custom collections for file and directory paths.

### New in 0.1.7 (Released 2014/06/21)
* Renamed method Run to RunTarget.
* Various fixes and improvements.

### New in 0.1.6 (Released 2014/06/18)
* Added MSTest support.

### New in 0.1.5 (Released 2014/06/17)
* Added ILMerge support.

### New in 0.1.4 (Released 2014/06/15)
* Added NUnit support.

### New in 0.1.3 (Released 2014/06/14)
* Fixed compression bug where sub directories were not properly included in zip file.

### New in 0.1.2 (Released 2014/06/13)
* Fixed bug where globbing did not take OS case sensitivity into account.

### New in 0.1.1 (Released 2014/06/12)
* Added NuGet Symbol support.
* Restructured solution. Removed individual assemblies and introduced Cake.Common.dll.

### New in 0.1.0 (Released 2014/06/11)
* Added extensions methods for opening files.
* Added task report.
* Minor fix for cleaning directories.

### New in 0.0.8 (Released 2014/06/10)
* Added xUnit options.
* Copying files now overwrite the destination files.

### New in 0.0.7 (Released 2014/06/10)
* Added zip compression support.
* Added NuGet packing support.
* Added file copy convenience methods.

### New in 0.0.6 (Released 2014/06/06)
* Added basic IO functionality such as cleaning and deleting directories.
* Added script host methods for built in functionality (MSBuild, xUnit and Globbing).

### New in 0.0.5 (Released 2014/06/06)
* Added support for MSBuild tool version.
* Added support for MSBuild platform target.

### New in 0.0.4 (Released 2014/06/05)
* Added script argument support.

### New in 0.0.3 (Released 2014/06/04)
* Bug fix for when resolving working directory.

### New in 0.0.2 (Released 2014/06/04)
* Added logging support.
* Added dedicated script runner.

### New in 0.0.1 (Released 2014/05/06)
* First release of Cake.<|MERGE_RESOLUTION|>--- conflicted
+++ resolved
@@ -1,33 +1,4 @@
-<<<<<<< HEAD
-### New in 0.9.0 (Released 2016/02/22)
-
-Add missing command line switch for ILRepack's targetplatform
-DNU tools only work on windows
-Change Nuget.Core.dll to NuGet.Core.dll in build script
-ScriptAliasFinder fails on Mono when assembly isn't loaded in FindAliases
-FileExists alias in should make the provided path absolute
-Add support for dotCover
-Add Continua CI build system support
-Build release branches on AppVeyor
-Add Unit Tests for ILRepackRunner
-OpenCover tool only intercepts the last test assembly
-Update license to remove year, as this is not required
-Support for Properties argument in nuget pack
-Extend NuGet aliases
-Corrected Class Name Associated with Unit Test
-Add DotNetBuild settings extension methods and tests
-Replace #if !UNIX with [WindowsFact]
-Don't show delegating tasks in summary
-Task Summary should include skipped tasks
-Support for nuget packing of project files
-Add method to get relative paths (for paths)
-Full Build/Publish Automation for Cake
-Add GitVersion into build.cake
-Tool: Write exit code to log
-Allow use of ICakeContext in WithCriteria
-Command line parameters should follow conventions
-=======
-### New in 0.10.0 (Released 2016/02/163
+### New in 0.10.0 (Released 2016/03/16)
 
 * XUnit command line bug
 * Cake does not find it's own nuget.exe on Linux
@@ -70,7 +41,6 @@
 * Tool: Write exit code to log
 * Allow use of ICakeContext in WithCriteria
 * Command line parameters should follow conventions
->>>>>>> c63e02e0
 
 ### New in 0.8.0 (Released 2015/01/18)
 
